--- conflicted
+++ resolved
@@ -1,13 +1,9 @@
 {
   "version": 2,
   "alias": ["ragaujam.lt", "www.ragaujam.lt"],
-<<<<<<< HEAD
-
-=======
   "github": {
     "autoAlias": false
   },
->>>>>>> f8cabb82
   "env": {
     "NODE_ENV": "production"
   },
