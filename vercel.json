--- conflicted
+++ resolved
@@ -41,23 +41,14 @@
   ],
   "redirects": [
     {
-<<<<<<< HEAD
-      "source": "/",
-      "destination": "/receptai",
-      "permanent": true
-    },
-    {
-      "source": "/:path*",
-=======
       "source": "/(.*)",
->>>>>>> f1cb5142
       "has": [
         {
           "type": "host",
           "value": "www.ragaujam.lt"
         }
       ],
-      "destination": "https://ragaujam.lt/:path*",
+      "destination": "https://ragaujam.lt/$1",
       "permanent": true
     }
   ]
